--- conflicted
+++ resolved
@@ -21,7 +21,7 @@
 # embeddings
 def generate_embedding_mistral(text_inputs: List[str]) -> List[List[float]]:
     """
-    Generates embeddings for a given parsed input.
+    Generates embeddings for a given parsed input using Mistral API.
     """
     logger.info(f"Starting embedding generation for {len(text_inputs)} chunks using \
                 model {MISTRAL_ENCODING_MODEL}.")
@@ -34,8 +34,6 @@
         )
         embedded_texts = [embeddings.data[i].embedding for i in range(0,len(text_inputs))]
         logger.debug(f"Received {len(embedded_texts)} embeddings from Mistral.")
-<<<<<<< HEAD
-=======
         return embedded_texts
     except Exception as e:
         logger.exception(f"An error occurred during embedding generation: {e}")
@@ -45,7 +43,7 @@
 # embeddings
 def generate_embedding(text_inputs: List[str]) -> List[List[float]]:
     """
-    Generates embeddings for a given parsed input.
+    Generates embeddings for a given parsed input using Sentence Transformer library.
     """
     logger.info(f"Starting embedding generation for {len(text_inputs)} chunks using \
                 sentenceTransformer model: {ST_ENCODING_MODEL}.")
@@ -58,7 +56,6 @@
             f"Received {len(embedded_texts)} embeddings with \
             {len(embedded_texts[0])} dimensions from SentenceTransfomer."
         )
->>>>>>> 56712e6f
         return embedded_texts
     except Exception as e:
         logger.exception(f"An error occurred during embedding generation: {e}")
